--- conflicted
+++ resolved
@@ -95,12 +95,7 @@
 
 lemma on_cubeTriLin_AFL (S : (PlusU1 n).LinSols) :
     cubeTriLin (Y n).val (Y n).val S.val = 0 := by
-<<<<<<< HEAD
-  rw [on_cubeTriLin, YYsol S]
-  rfl
-=======
   rw [on_cubeTriLin, YYsol S]; simp
->>>>>>> cb661e16
 
 lemma on_cubeTriLin' (S : (PlusU1 n).Charges) :
     cubeTriLin (Y n).val S S = 6 * accQuad S := by
@@ -112,11 +107,7 @@
 
 lemma on_cubeTriLin'_ALQ (S : (PlusU1 n).QuadSols) :
     cubeTriLin (Y n).val S.val S.val = 0 := by
-<<<<<<< HEAD
-  rw [on_cubeTriLin', quadSol S, mul_zero]
-=======
   rw [on_cubeTriLin', quadSol S]; simp
->>>>>>> cb661e16
 
 lemma add_AFL_cube (S : (PlusU1 n).LinSols) (a b : ℚ) :
     accCube (a • S.val + b • (Y n).val) =
